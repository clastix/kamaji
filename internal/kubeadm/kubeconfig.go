--- conflicted
+++ resolved
@@ -63,11 +63,7 @@
 	return true
 }
 
-<<<<<<< HEAD
-func IsKubeconfigValid(bytes []byte) bool {
-=======
 func IsKubeconfigValid(bytes []byte, expirationThreshold time.Duration) bool {
->>>>>>> 6244a835
 	kc, err := utilities.DecodeKubeconfigYAML(bytes)
 	if err != nil {
 		return false
