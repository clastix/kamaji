# Adopters

This is a list of companies that have adopted Kamaji.
Feel free to open a Pull-Request to get yours listed.

### Adopter list (alphabetically)

| Type | Name | Since | Website | Use-Case |
|:-|:-|:-|:-|:-|
| Vendor | Aknostic | 2023 | [link](https://aknostic.com) | Aknostic is a cloud-native consultancy company using Kamaji to build a Kubernetes based PaaS. |
<<<<<<< HEAD
| R&D | Aruba | 2024 | [link](https://www.aruba.it/home.aspx) | Aruba Cloud is an Italian Cloud Service Provider evaluating Kamaji to build and offer [Managed Kubernetes Service](https://my.arubacloud.com). |
| Vendor | CBWS | 2025 | [link](https://cbws.nl) | CBWS is an European Cloud Provider using Kamaji to build and offer their [Managed Kubernetes Service](https://cbws.nl/cloud/kubernetes/). |
=======
| Vendor | Aruba | 2025 | [link](https://www.arubacloud.com/) | Aruba Cloud is an Italian Cloud Service Provider using Kamaji to build and offer [Managed Kubernetes Service](https://my.arubacloud.com). |
| Vendor | CBWS | 2025 | [link](https://cbws.nl) | CBWS is an European Cloud Provider using Kamaji to build and offer their [Managed Kubernetes Service](https://cbws.nl/cloud/kubernetes/). |
| Vendor | Coredge | 2025 | [link](https://coredge.io/) | Coredge uses Kamaji in its K8saaS offering to save infrastructure costs in its Sovereign Cloud & AI Infrastructure Platform for end-user organisations. |
>>>>>>> 6244a835
| Vendor | DCloud | 2024 | [link](https://dcloud.co.id) | DCloud is an Indonesian Cloud Provider using Kamaji to build and offer [Managed Kubernetes Service](https://dcloud.co.id/dkubes.html). |
| Vendor | Dinova | 2025 | [link](https://dinova.one/) | Dinova is an Italian cloud services provider that integrates Kamaji in its datacenters to offer fully managed Kubernetes clusters. |
| End-user | KINX | 2024 | [link](https://kinx.net/?lang=en) | KINX is an Internet infrastructure service provider and will use kamaji for its new [Managed Kubernetes Service](https://kinx.net/service/cloud/kubernetes/intro/?lang=en). |
| Vendor | Netalia | 2025 | [link](https://www.netalia.it) | Netalia uses Kamaji for the Italian cloud 
| Vendor | Netsons | 2023 | [link](https://www.netsons.com) | Netsons is an Italian hosting and cloud provider and uses Kamaji in its [Managed Kubernetes](https://www.netsons.com/kubernetes) offering. |
| Vendor | NVIDIA | 2024 | [link](https://github.com/NVIDIA/doca-platform) | DOCA Platform Framework manages provisioning and service orchestration for NVIDIA Bluefield DPUs. |
| R&D | Orange | 2024 | [link](https://gitlab.com/Orange-OpenSource/kanod) | Orange is a French telecommunications company using Kamaji for experimental research purpose, with Kanod research solution. |
| Vendor | Platform9 | 2024 | [link](https://elasticmachinepool.com) | Platform9 uses Kamaji in its offering - Elastic Machine Pool, which is a tool for optimizing the cost of running kubernetes clusters in EKS. |
| Vendor | Qumulus | 2024 | [link](https://www.qumulus.io) | Qumulus is a cloud provider and plans to use Kamaji for it's hosted Kubernetes service |
| End-user | sevensphere | 2023 | [link](https://www.sevensphere.io) | Sevensphere provides consulting services for end-user companies / cloud providers and uses Kamaji for designing cloud/on-premises Kubernetes-as-a-Service platform. |
| End-user | Sicuro Tech Lab | 2024 | [link](https://sicurotechlab.it/) | Sicuro Tech Lab offers cloud infrastructure for Web Agencies and uses kamaji to provide managed k8s services. |
| Vendor | Sovereign Cloud Stack | 2024 | [link](https://sovereigncloudstack.org) | Sovereign Cloud Stack develops a standardized cloud platform and uses Kamaji in there Kubernetes-as-a-Service reference implementation |
| R&D | TIM | 2024 | [link](https://www.gruppotim.it) | TIM is an Italian telecommunications company using Kamaji for experimental research and development purposes. |
| End-user | Tinext Cloud | 2025 | [link](https://cloud.tinext.com) | Tinex Cloud is a Swiss cloud service provider using Kamaji to build their Managed Kubernetes Services. |
| Vendor | Ænix | 2023 | [link](https://aenix.io/) | Ænix provides consulting services for cloud providers and uses Kamaji for running Kubernetes-as-a-Service in free PaaS platform [Cozystack](https://cozystack.io). |
| End-user | Rackspace | 2024 | [link](https://spot.rackspace.com/) | Rackspace Spot uses Kamaji to manage our instances, offering fully-managed kubernetes infrastructure, auctioned in an open market. |
| R&D | IONOS Cloud | 2024 | [link](https://cloud.ionos.com/) | IONOS Cloud is a German Cloud Provider evaluating Kamaji for its [Managed Kubernetes platform](https://cloud.ionos.com/managed/kubernetes). |
| Vendor | OVHCloud | 2025 | [link](https://www.ovhcloud.com/) | OVHCloud is a European Cloud Provider that will use Kamaji for its Managed Kubernetes Service offer. |
| Vendor | WOBCOM GmbH | 2024 | [link](https://www.wobcom.de/) | WOBCOM provides an [**Open Digital Platform**](https://www.wobcom.de/geschaeftskunden/odp/) solution for Smart Cities, which is provided for customers in a Managed Kubernetes provided by Kamaji. |

### Adopter Types

**End-user**: The organization runs Kamaji in production in some way.

**Integration**: The organization has a product that integrates with Kamaji, but does not contain Kamaji.

**Vendor**: The organization packages Kamaji in their product and sells it as part of their product.

**R&D**: Company that exploring innovative technologies  and solutions for research and development purposes.<|MERGE_RESOLUTION|>--- conflicted
+++ resolved
@@ -8,14 +8,9 @@
 | Type | Name | Since | Website | Use-Case |
 |:-|:-|:-|:-|:-|
 | Vendor | Aknostic | 2023 | [link](https://aknostic.com) | Aknostic is a cloud-native consultancy company using Kamaji to build a Kubernetes based PaaS. |
-<<<<<<< HEAD
-| R&D | Aruba | 2024 | [link](https://www.aruba.it/home.aspx) | Aruba Cloud is an Italian Cloud Service Provider evaluating Kamaji to build and offer [Managed Kubernetes Service](https://my.arubacloud.com). |
-| Vendor | CBWS | 2025 | [link](https://cbws.nl) | CBWS is an European Cloud Provider using Kamaji to build and offer their [Managed Kubernetes Service](https://cbws.nl/cloud/kubernetes/). |
-=======
 | Vendor | Aruba | 2025 | [link](https://www.arubacloud.com/) | Aruba Cloud is an Italian Cloud Service Provider using Kamaji to build and offer [Managed Kubernetes Service](https://my.arubacloud.com). |
 | Vendor | CBWS | 2025 | [link](https://cbws.nl) | CBWS is an European Cloud Provider using Kamaji to build and offer their [Managed Kubernetes Service](https://cbws.nl/cloud/kubernetes/). |
 | Vendor | Coredge | 2025 | [link](https://coredge.io/) | Coredge uses Kamaji in its K8saaS offering to save infrastructure costs in its Sovereign Cloud & AI Infrastructure Platform for end-user organisations. |
->>>>>>> 6244a835
 | Vendor | DCloud | 2024 | [link](https://dcloud.co.id) | DCloud is an Indonesian Cloud Provider using Kamaji to build and offer [Managed Kubernetes Service](https://dcloud.co.id/dkubes.html). |
 | Vendor | Dinova | 2025 | [link](https://dinova.one/) | Dinova is an Italian cloud services provider that integrates Kamaji in its datacenters to offer fully managed Kubernetes clusters. |
 | End-user | KINX | 2024 | [link](https://kinx.net/?lang=en) | KINX is an Internet infrastructure service provider and will use kamaji for its new [Managed Kubernetes Service](https://kinx.net/service/cloud/kubernetes/intro/?lang=en). |
