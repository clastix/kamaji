--- conflicted
+++ resolved
@@ -1,24 +1,15 @@
 # Konnectivity
 
-<<<<<<< HEAD
-In traditional Kubernetes deployments, the control plane components need to communicate directly with worker nodes for various operations
-like executing commands in pods, retrieving logs, or managing port forwards.
-=======
 In traditional Kubernetes deployments, the control plane components need to communicate directly with worker nodes for various operations like:
 executing commands in pods, retrieving logs, or managing port forwards.
 
->>>>>>> 6244a835
 However, in many real-world environments, especially those spanning multiple networks or cloud providers,
 direct communication isn't always possible or desirable. This is where Konnectivity comes in.
 
 ## Understanding Konnectivity in Kamaji
 
 Kamaji integrates [Konnectivity](https://kubernetes.io/docs/concepts/architecture/control-plane-node-communication/) as a core component of its architecture.
-<<<<<<< HEAD
-Each Tenant Control Plane pod includes a konnectivity-server running as a sidecar container,
-=======
 Each Tenant Control Plane pod includes a `konnectivity-server` running as a sidecar container,
->>>>>>> 6244a835
 which establishes and maintains secure tunnels with agents running on the worker nodes.
 
 This design ensures reliable communication even in complex network environments.
@@ -56,7 +47,6 @@
 making it transparent to cluster operators and users.
 
 ## Agent delivery mode
-<<<<<<< HEAD
 
 You can customise the Konnectivity Agent delivery mode via the Tenant Control Plane definition
 using the field `tenantcontrolplane.spec.addons.konnectivity.agent.mode`.
@@ -87,38 +77,6 @@
         # replicas: 2
 ```
 
-=======
-
-You can customise the Konnectivity Agent delivery mode via the Tenant Control Plane definition
-using the field `tenantcontrolplane.spec.addons.konnectivity.agent.mode`.
-
-```yaml
-apiVersion: kamaji.clastix.io/v1alpha1
-kind: TenantControlPlane
-metadata:
-  name: konnectivity-example
-spec:
-  controlPlane:
-    deployment:
-      replicas: 2
-    service:
-      serviceType: LoadBalancer
-  kubernetes:
-    version: "v1.33.0"
-  networkProfile:
-    port: 6443
-  addons:
-    konnectivity:
-      server:
-        port: 8132
-      agent:
-        ## DaemonSet, Deployment
-        mode: DaemonSet
-        ## When mode is Deployment, specify the desired Agent replicas
-        # replicas: 2
-```
-
->>>>>>> 6244a835
 Available strategies are the following:
 - `DaemonSet`: runs on every node
 - `Deployment`: useful to decrease the resource footprint in certain workloads cluster,
@@ -128,9 +86,6 @@
 ---
 
 By integrating Konnectivity as a core feature, Kamaji ensures that your Tenant Clusters can operate reliably and securely across any network topology,
-<<<<<<< HEAD
-making it easier to build and manage distributed Kubernetes environments at scale.
-=======
 making it easier to build and manage distributed Kubernetes environments at scale.
 
 ## Version compatibility between API Server and Konnectivity
@@ -196,5 +151,4 @@
     podCidr: 10.244.0.0/16
     port: 6443
     serviceCidr: 10.96.0.0/16
-```
->>>>>>> 6244a835
+```