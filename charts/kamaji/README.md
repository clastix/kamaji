--- conflicted
+++ resolved
@@ -83,8 +83,6 @@
 | image.tag | string | `nil` | Overrides the image tag whose default is the chart appVersion. |
 | imagePullSecrets | list | `[]` |  |
 | kamaji-etcd | object | `{"clusterDomain":"cluster.local","datastore":{"enabled":true,"name":"default"},"deploy":true,"fullnameOverride":"kamaji-etcd"}` | Subchart: See https://github.com/clastix/kamaji-etcd/blob/master/charts/kamaji-etcd/values.yaml |
-<<<<<<< HEAD
-=======
 | kubeconfigGenerator.affinity | object | `{}` | Kubernetes affinity rules to apply to Kubeconfig Generator controller pods |
 | kubeconfigGenerator.enableLeaderElect | bool | `true` | Enables the leader election. |
 | kubeconfigGenerator.enabled | bool | `false` | Toggle to deploy the Kubeconfig Generator Deployment. |
@@ -103,7 +101,6 @@
 | kubeconfigGenerator.securityContext | object | `{"allowPrivilegeEscalation":false}` | The securityContext to apply to the Kubeconfig Generator controller container only. |
 | kubeconfigGenerator.serviceAccountOverride | string | `""` | The name of the service account to use. If not set, the root Kamaji one will be used. |
 | kubeconfigGenerator.tolerations | list | `[]` | Kubernetes node taints that the Kubeconfig Generator controller pods would tolerate |
->>>>>>> 6244a835
 | livenessProbe | object | `{"httpGet":{"path":"/healthz","port":"healthcheck"},"initialDelaySeconds":15,"periodSeconds":20}` | The livenessProbe for the controller container |
 | loggingDevel.enable | bool | `false` | Development Mode defaults(encoder=consoleEncoder,logLevel=Debug,stackTraceLevel=Warn). Production Mode defaults(encoder=jsonEncoder,logLevel=Info,stackTraceLevel=Error) (default false) |
 | metricsBindAddress | string | `":8080"` | The address the metric endpoint binds to. (default ":8080") |
