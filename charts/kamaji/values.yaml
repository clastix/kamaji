# Default values for kamaji.
# This is a YAML-formatted file.
# Declare variables to be passed into your templates.

# -- The number of the pod replicas for the Kamaji controller.
replicaCount: 1

image:
  # -- The container image of the Kamaji controller.
  repository: quay.io/platform9/kamaji
  pullPolicy: Always
  # -- Overrides the image tag whose default is the chart appVersion.
  tag:

# -- A list of extra arguments to add to the kamaji controller default ones
extraArgs: []

serviceMonitor:
  # -- Toggle the ServiceMonitor true if you have Prometheus Operator installed and configured
  enabled: false

# -- The address the probe endpoint binds to. (default ":8081")
healthProbeBindAddress: ":8081"

# -- The livenessProbe for the controller container
livenessProbe:
  httpGet:
    path: /healthz
    port: healthcheck
  initialDelaySeconds: 15
  periodSeconds: 20

# -- The readinessProbe for the controller container
readinessProbe:
  httpGet:
    path: /readyz
    port: healthcheck
  initialDelaySeconds: 5
  periodSeconds: 10

# -- The address the metric endpoint binds to. (default ":8080")
metricsBindAddress: ":8080"

imagePullSecrets: []
nameOverride: ""
fullnameOverride: ""

serviceAccount:
  # Specifies whether a service account should be created
  create: true
  # Annotations to add to the service account
  annotations: {}
  # The name of the service account to use.
  # If not set and create is true, a name is generated using the fullname template
  name: kamaji-controller-manager

# -- The annotations to apply to the Kamaji controller pods.
podAnnotations: {}

# -- The securityContext to apply to the Kamaji controller pods.
podSecurityContext:
  runAsNonRoot: true

# -- The securityContext to apply to the Kamaji controller container only. It does not apply to the Kamaji RBAC proxy container.
securityContext:
  allowPrivilegeEscalation: false
  # capabilities:
  #   drop:
  #   - ALL
  # readOnlyRootFilesystem: true
  # runAsNonRoot: true
  # runAsUser: 1000

resources:
  limits:
    cpu: 200m
    memory: 100Mi
  requests:
    cpu: 100m
    memory: 20Mi

# -- Kubernetes node selector rules to schedule Kamaji controller
nodeSelector: {}

# -- Kubernetes node taints that the Kamaji controller pods would tolerate
tolerations: []

# -- Kubernetes affinity rules to apply to Kamaji controller pods
affinity: {}

# -- Directory which will be used to work with temporary files. (default "/tmp/kamaji")
temporaryDirectoryPath: "/tmp/kamaji"

loggingDevel:
  # -- Development Mode defaults(encoder=consoleEncoder,logLevel=Debug,stackTraceLevel=Warn). Production Mode defaults(encoder=jsonEncoder,logLevel=Info,stackTraceLevel=Error) (default false)
  enable: false

# -- If specified, all the Kamaji instances with an unassigned DataStore will inherit this default value.
defaultDatastoreName: default

# -- Subchart: See https://github.com/clastix/kamaji-etcd/blob/master/charts/kamaji-etcd/values.yaml
kamaji-etcd:
  deploy: true
  fullnameOverride: kamaji-etcd
  ## -- Important, this must match your management cluster's clusterDomain, otherwise the init jobs will fail
  clusterDomain: "cluster.local"
  datastore:
    enabled: true
    name: default

# -- Disable the analytics traces collection
telemetry:
<<<<<<< HEAD
  disabled: true
  
=======
  disabled: false

kubeconfigGenerator:
  # -- Toggle to deploy the Kubeconfig Generator Deployment.
  enabled: false
  fullnameOverride: ""
  # -- The number of the pod replicas for the Kubeconfig Generator controller.
  replicaCount: 2
  # -- The annotations to apply to the Kubeconfig Generator controller pods.
  podAnnotations: {}
  # -- The securityContext to apply to the Kubeconfig Generator controller pods.
  podSecurityContext:
    runAsNonRoot: true
  # -- The name of the service account to use. If not set, the root Kamaji one will be used.
  serviceAccountOverride: ""
  # -- The address the probe endpoint binds to.
  healthProbeBindAddress: ":8081"
  # -- Enables the leader election.
  enableLeaderElect: true
  loggingDevel:
    # -- Development Mode defaults(encoder=consoleEncoder,logLevel=Debug,stackTraceLevel=Warn). Production Mode defaults(encoder=jsonEncoder,logLevel=Info,stackTraceLevel=Error)
    enable: false
  # -- A list of extra arguments to add to the Kubeconfig Generator controller default ones.
  extraArgs: []
  resources:
    limits:
      cpu: 200m
      memory: 512Mi
    requests:
      cpu: 200m
      memory: 512Mi
  # -- The securityContext to apply to the Kubeconfig Generator controller container only.
  securityContext:
    allowPrivilegeEscalation: false
    # capabilities:
    #   drop:
    #   - ALL
    # readOnlyRootFilesystem: true
    # runAsNonRoot: true
    # runAsUser: 1000
  # -- Kubernetes node selector rules to schedule Kubeconfig Generator controller
  nodeSelector: {}
  # -- Kubernetes node taints that the Kubeconfig Generator controller pods would tolerate
  tolerations: []
  # -- Kubernetes affinity rules to apply to Kubeconfig Generator controller pods
  affinity: {}
>>>>>>> 6244a835
<|MERGE_RESOLUTION|>--- conflicted
+++ resolved
@@ -110,11 +110,7 @@
 
 # -- Disable the analytics traces collection
 telemetry:
-<<<<<<< HEAD
   disabled: true
-  
-=======
-  disabled: false
 
 kubeconfigGenerator:
   # -- Toggle to deploy the Kubeconfig Generator Deployment.
@@ -159,5 +155,4 @@
   # -- Kubernetes node taints that the Kubeconfig Generator controller pods would tolerate
   tolerations: []
   # -- Kubernetes affinity rules to apply to Kubeconfig Generator controller pods
-  affinity: {}
->>>>>>> 6244a835
+  affinity: {}